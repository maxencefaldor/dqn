--- conflicted
+++ resolved
@@ -1,10 +1,6 @@
 #!/usr/bin/env python3
 # -*- coding: utf-8 -*-
-<<<<<<< HEAD
-"""Q-network architectures.
-=======
-"""Implementation of network architectures.
->>>>>>> 7d031a2b
+"""Implementation of Q-network architectures.
 
 Examples of network architectures suited for CartPole and Atari 2600
 environments. It includes normal, dueling, noisy and distributional networks.
@@ -74,13 +70,8 @@
         return epsilon
 
 
-<<<<<<< HEAD
 class Network(nn.Module):
     """Network architecture suited for classic control environments."""
-=======
-class CartpoleNetwork(nn.Module):
-    """Network architecture suited for the CartPole environment."""
->>>>>>> 7d031a2b
     
     def __init__(self, n_features, n_actions, n_neurons=16):
         """Creates the layers.
